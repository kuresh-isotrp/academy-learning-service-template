# -*- coding: utf-8 -*-
# ------------------------------------------------------------------------------
#
#   Copyright 2024 Valory AG
#
#   Licensed under the Apache License, Version 2.0 (the "License");
#   you may not use this file except in compliance with the License.
#   You may obtain a copy of the License at
#
#       http://www.apache.org/licenses/LICENSE-2.0
#
#   Unless required by applicable law or agreed to in writing, software
#   distributed under the License is distributed on an "AS IS" BASIS,
#   WITHOUT WARRANTIES OR CONDITIONS OF ANY KIND, either express or implied.
#   See the License for the specific language governing permissions and
#   limitations under the License.
#
# ------------------------------------------------------------------------------

"""This package contains round behaviours of LearningAbciApp."""

from abc import ABC
from typing import Generator, Set, Type, cast, Dict,List

from packages.valory.skills.abstract_round_abci.base import AbstractRound
from packages.valory.skills.abstract_round_abci.behaviours import (
    AbstractRoundBehaviour,
    BaseBehaviour,
)
from packages.valory.skills.learning_abci.models import Params, SharedState
from packages.valory.skills.learning_abci.payloads import (
    APICheckPayload,
    FetchAndStoreToIPFSPayload,
    RetriveFromIPFSPayload,
    DecisionMakingPayload,
    TxPreparationPayload,
    MultiTxPreparationPayload,
    
)
from packages.valory.skills.learning_abci.rounds import (
    APICheckRound,
    FetchAndStoreToIPFSRound,
    RetriveFromIPFSRound,
    DecisionMakingRound,
    Event,
    LearningAbciApp,
    SynchronizedData,
    TxPreparationRound,
    MultiTxPreparationRound,
)
<<<<<<< HEAD
=======
from packages.valory.contracts.multisend.contract import (
    MultiSendContract,
    MultiSendOperation,
)
from packages.valory.protocols.contract_api import ContractApiMessage
from hexbytes import HexBytes
from packages.valory.contracts.erc20.contract import ERC20
>>>>>>> 4156d00a
from packages.valory.contracts.gnosis_safe.contract import (
    GnosisSafeContract,
    SafeOperation,
)
<<<<<<< HEAD
from packages.valory.protocols.contract_api import ContractApiMessage
from packages.valory.skills.transaction_settlement_abci.payload_tools import (hash_payload_to_hex,)

import json
=======
from packages.valory.skills.transaction_settlement_abci.payload_tools import (
    hash_payload_to_hex,
)
import requests
import json
from tempfile import mkdtemp
import multibase
import multicodec
from packages.valory.skills.abstract_round_abci.io_.store import SupportedFiletype
from aea.helpers.cid import to_v1
from dataclasses import asdict, dataclass
from pathlib import Path
>>>>>>> 4156d00a


HTTP_OK = 200
ETHER_VALUE = 10**18
GNOSIS_CHAIN_ID = "gnosis"
ETHER_VALUE = 10**18
TX_DATA = b"0x"
SAFE_GAS = 0
VALUE_KEY = "value"
TO_ADDRESS_KEY = "to_address"
<<<<<<< HEAD
TX_VALUE=10
=======
METADATA_FILENAME = "meatadata.json"
V1_HEX_PREFIX = "f01"
T_BALANCE = 100
TX_VALUE = 10
>>>>>>> 4156d00a


class LearningBaseBehaviour(BaseBehaviour, ABC):  # pylint: disable=too-many-ancestors
    """Base behaviour for the learning_abci skill."""

    @property
    def synchronized_data(self) -> SynchronizedData:
        """Return the synchronized data."""
        return cast(SynchronizedData, super().synchronized_data)

    @property
    def params(self) -> Params:
        """Return the params."""
        return cast(Params, super().params)

    @property
    def local_state(self) -> SharedState:
        """Return the state."""
        return cast(SharedState, self.context.state)
    
    @property
    def metadata_filepath(self) -> str:
        """Get the filepath to the metadata."""
        return str(Path(mkdtemp()) / METADATA_FILENAME)


class APICheckBehaviour(LearningBaseBehaviour):  # pylint: disable=too-many-ancestors
    """APICheckBehaviour"""

    matching_round: Type[AbstractRound] = APICheckRound

    def async_act(self) -> Generator:
        """Do the act, supporting asynchronous execution."""

        with self.context.benchmark_tool.measure(self.behaviour_id).local():
            sender = self.context.agent_address
            price = yield from self.get_price()
            balance = yield from self.get_balance()
            payload = APICheckPayload(sender=sender, price=price, balance=balance)

        with self.context.benchmark_tool.measure(self.behaviour_id).consensus():
            yield from self.send_a2a_transaction(payload)
            yield from self.wait_until_round_end()

        self.set_done()

    def get_price(self):
        """Get token price from Coingecko"""
        yield
        price = 1.0
        self.context.logger.info(f"Price is {price}")
        return price

    def get_balance(self):
        """Get balance"""
        # Use the contract api to interact with the ERC20 contract
        # result = yield from self.get_contract_api_response()
        #yield
        #balance = 1.0
        response_msg = yield from self.get_contract_api_response(
            performative=ContractApiMessage.Performative.GET_RAW_TRANSACTION,  # type: ignore
            contract_address=self.params.transfer_contract_token_address,
            contract_id=str(ERC20.contract_id),
            contract_callable="check_balance",
            account=self.synchronized_data.safe_contract_address,
            chain_id=GNOSIS_CHAIN_ID,
        )

        if response_msg.performative != ContractApiMessage.Performative.RAW_TRANSACTION:
            self.context.logger.error(
                f"Could not calculate the balance of the safe: {response_msg}"
            )
            return False

        # fetching wallet balance, token decimal is 18
        wallet_balance = (
            response_msg.raw_transaction.body.get("wallet", None)
        ) / ETHER_VALUE
        # fetching token balance, token decimal is 8
        balance = (response_msg.raw_transaction.body.get("token", None)) / ETHER_VALUE

        self.context.logger.info(
            f"Wallet Balance is {wallet_balance}, token balance is {balance}"
        )
        self.context.logger.info(f"Balance is {balance}")
        return balance

class FetchAndStoreToIPFSBehaviour(LearningBaseBehaviour):  # pylint: disable=too-many-ancestors
    """IPFS Send Behaviour"""
    matching_round: Type[AbstractRound] = FetchAndStoreToIPFSRound

    def async_act(self) -> Generator:
        """Do the act, supporting asynchronous execution."""

        with self.context.benchmark_tool.measure(self.behaviour_id).local():
            sender = self.context.agent_address
            metadata_hash = yield from self._fetch_and_store_to_ipfs()
            payload = FetchAndStoreToIPFSPayload(sender=sender,metadata_hash=metadata_hash)
        with self.context.benchmark_tool.measure(self.behaviour_id).consensus():
            yield from self.send_a2a_transaction(payload)
            yield from self.wait_until_round_end()
        self.set_done()

    def _fetch_and_store_to_ipfs(self):

        """Send large metadata to IPFS."""
        @dataclass
        class MetadataItems:
            id: str
            templateId: str
            data: str
            title: str
        
        @dataclass
        class MetaData:
            updateds: List[MetadataItems]
        @dataclass
        class Data:
            data: MetaData   

        metadata_subgraph = self.query_subgraph()
        self.context.logger.info(f"metadata for the subgraph : {metadata_subgraph}")
        metadataItems = Data(**metadata_subgraph)
        metadata_hash = yield from self.send_to_ipfs(
            self.metadata_filepath, asdict(metadataItems), filetype=SupportedFiletype.JSON
        )
        self.context.logger.info(f"uploaded metadata, has for metadata: {metadata_hash}")
        if metadata_hash is None:
            return False
        """
            The below code is optional to see the data through ipfs link, 
            for demo purpose keeping this
        """
        v1_file_hash = to_v1(metadata_hash)
        v1_file_bytes = cast(bytes, multibase.decode(v1_file_hash))
        multihash_bytes = multicodec.remove_prefix(v1_file_bytes)
        v1_file_hash_hex = V1_HEX_PREFIX + multihash_bytes.hex()
        ipfs_link = self.params.ipfs_address + v1_file_hash_hex
        self.context.logger.info(f"ipfs link for data: {ipfs_link}")
        return metadata_hash
    
    def query_subgraph(self):
        """Query a subgraph.
        Args:
            url: the subgraph's URL.
            query: the query to be used.
            key: the key to use in order to access the required data.
        Returns:
            a response dictionary.
        """
        self.context.logger.info(f"inside query_subgraph")
        json_content = {"query": "{ questions(first: 105) { id templateId data title } }", "operationName": "Subgraphs", "variables": {}}
        headers = {
            "Accept": "application/json",
            "Content-Type": "application/json",
        }
        url=self.params.subgraph_url
        res = requests.post(url, json=json_content, headers=headers)
        if res.status_code != 200:
            raise ConnectionError(
                "Something went wrong while trying to fetching the data with the subgraph "
                f"(Error: {res.status_code})!\n{res.text}"
            )
        body = res.json()
        self.context.logger.info(f"body: {body}")
        if "errors" in body.keys():
            raise ValueError(f"The given query is not correct")
        return body
class RetriveFromIPFSBehaviour(LearningBaseBehaviour):  # pylint: disable=too-many-ancestors
    """IPFS Get Behaviour"""
    matching_round: Type[AbstractRound] = RetriveFromIPFSRound

    def async_act(self) -> Generator:
        """Do the act, supporting asynchronous execution."""
        with self.context.benchmark_tool.measure(self.behaviour_id).local():
            sender = self.context.agent_address
            metadata = yield from self._retrive_data_from_ipfs()
            self.context.logger.info(f"metadata: {metadata}")
            payload = RetriveFromIPFSPayload(sender=sender)
        with self.context.benchmark_tool.measure(self.behaviour_id).consensus():
            yield from self.send_a2a_transaction(payload)
            yield from self.wait_until_round_end()
        self.set_done()

    def _retrive_data_from_ipfs(self):
        """Get large metadata to IPFS."""   
        metadata_data = yield from self.get_from_ipfs(  # type: ignore
            self.synchronized_data.metadata_hash,
            filetype=SupportedFiletype.JSON,
        ) 
        return metadata_data
    
class DecisionMakingBehaviour(
    LearningBaseBehaviour
):  # pylint: disable=too-many-ancestors
    """DecisionMakingBehaviour"""

    matching_round: Type[AbstractRound] = DecisionMakingRound

    def async_act(self) -> Generator:
        """Do the act, supporting asynchronous execution."""

        with self.context.benchmark_tool.measure(self.behaviour_id).local():
            sender = self.context.agent_address
            event = self.get_event()
            payload = DecisionMakingPayload(sender=sender, event=event)

        with self.context.benchmark_tool.measure(self.behaviour_id).consensus():
            yield from self.send_a2a_transaction(payload)
            yield from self.wait_until_round_end()

        self.set_done()

    def get_event(self):
        """Get the next event"""
<<<<<<< HEAD
        # Using the token price from the previous round, decide whether we should make a transfer or not
        event = Event.TRANSACT.value
=======
        # Using the token balance from the previous round, decide whether we should make a transfer or not
        # using some dummy decision making condition to go for TxPreparation/MultiTxPreparation
        if self.synchronized_data.balance <= 0:
            event = Event.TRANSACT.value
            self.context.logger.info(f"Threshold not reached, moving to {event}")

        elif self.synchronized_data.balance > 0 and self.synchronized_data.balance < T_BALANCE:
            event = Event.TRANSACT.value
            self.context.logger.info(f"Threshold not reached, moving to {event}")
        else:
            event = Event.MULTI_TRANSACT.value
            self.context.logger.info(f"Threshold reached, moving to {event}")

>>>>>>> 4156d00a
        self.context.logger.info(f"Event is {event}")
        return event

class TxPreparationBehaviour(
    LearningBaseBehaviour
):  # pylint: disable=too-many-ancestors
    """TxPreparationBehaviour"""

    matching_round: Type[AbstractRound] = TxPreparationRound

    def async_act(self) -> Generator:
        """Do the act, supporting asynchronous execution."""

        with self.context.benchmark_tool.measure(self.behaviour_id).local():
            sender = self.context.agent_address
            tx_hash = yield from self.get_tx_hash()
            payload_data = hash_payload_to_hex(
                safe_tx_hash=tx_hash,
                ether_value=TX_VALUE,  # we don't send any eth
                safe_tx_gas=SAFE_GAS,
                to_address=self.params.transfer_target_address,
                data=TX_DATA,
            )
            payload = TxPreparationPayload(
                sender=sender, tx_submitter=None, tx_hash=payload_data
            )

        with self.context.benchmark_tool.measure(self.behaviour_id).consensus():
            yield from self.send_a2a_transaction(payload)
            yield from self.wait_until_round_end()

        self.set_done()

    def get_tx_hash(self):
        """Get the tx hash"""
        """Prepares and returns the safe tx hash for a multisend tx."""
        response_msg = yield from self.get_contract_api_response(
            performative=ContractApiMessage.Performative.GET_STATE,  # type: ignore
            contract_address=self.synchronized_data.safe_contract_address,
            contract_id=str(GnosisSafeContract.contract_id),
            contract_callable="get_raw_safe_transaction_hash",
            to_address=self.params.transfer_target_address,
            value=TX_VALUE,
            data=TX_DATA,
            safe_tx_gas=SAFE_GAS,
            chain_id= GNOSIS_CHAIN_ID,
        )


        if response_msg.performative != ContractApiMessage.Performative.STATE:
            self.context.logger.error(
                "Couldn't get safe tx hash. Expected response performative "  # type: ignore
                f"{ContractApiMessage.Performative.STATE.value}, "  # type: ignore
                f"received {response_msg.performative.value}: {response_msg}."
            )
            return False
        self.context.logger.info(f"Response data is {response_msg}")
        tx_hash = cast(str, response_msg.state.body["tx_hash"])[2:]
        self.context.logger.info(f"Transaction hash is {tx_hash}")
        return tx_hash
    

class MultiTxPreparationBehaviour(
    LearningBaseBehaviour
):  # pylint: disable=too-many-ancestors
    """MultiTxPreparationBehaviour"""

    matching_round: Type[AbstractRound] = MultiTxPreparationRound

    def async_act(self) -> Generator:
        """Do the act, supporting asynchronous execution."""

        with self.context.benchmark_tool.measure(self.behaviour_id).local():
            sender = self.context.agent_address
            self.context.logger.info(f"Entering into MultiTxPreparationBehaviour")
            # Build the multi_send_txs
            multi_send_txs = []
            #Prepare the native transcation details
            native_tx_details = yield from self.prepare_native_transfer_tx_details()
            multi_send_txs.append(native_tx_details)
            #Prepare the token transcation details
            token_transfer_data = yield from self.prepare_token_transfer_tx_details()
            multi_send_txs.append(token_transfer_data)
            #Get the tx data from multi_send_txs
            contract_api_msg = yield from self.get_contract_api_response(
                performative=ContractApiMessage.Performative.GET_RAW_TRANSACTION,  # type: ignore
                contract_address=self.params.multi_send_contract_token_address,
                contract_id=str(MultiSendContract.contract_id),
                contract_callable="get_tx_data",
                multi_send_txs=multi_send_txs,
                chain_id=GNOSIS_CHAIN_ID
            )
            multi_send_data = cast(str, contract_api_msg.raw_transaction.body["data"])
            multi_send_data = multi_send_data[2:]
            self.context.logger.info(f"multi send data details: {multi_send_data}")
            contract_api_msg = yield from self.get_contract_api_response(
                performative=ContractApiMessage.Performative.GET_STATE,  # type: ignore
                contract_address=self.synchronized_data.safe_contract_address,
                contract_id=str(GnosisSafeContract.contract_id),
                contract_callable="get_raw_safe_transaction_hash",
                to_address=self.params.transfer_target_address,
                value=sum(tx["value"] for tx in multi_send_txs),
                data=bytes.fromhex(multi_send_data),
                operation=SafeOperation.DELEGATE_CALL.value,
                safe_tx_gas=SAFE_GAS,
                chain_id=GNOSIS_CHAIN_ID,
            )
            self.context.logger.info(f"Multisend data preparation: {contract_api_msg}")
            if contract_api_msg.performative != ContractApiMessage.Performative.STATE:
                self.context.logger.error(
                    f"Could not get Multisend Gnosis Safe tx hash. "
                    f"Expected: {ContractApiMessage.Performative.STATE.value}, "
                    f"Actual: {contract_api_msg.performative.value}"
                )
                return None

            safe_tx_hash = cast(str, contract_api_msg.state.body["tx_hash"])
            safe_tx_hash = safe_tx_hash[2:]
            self.context.logger.info(f"Hash of the Safe transaction: {safe_tx_hash}")

            tx_hash_payload = hash_payload_to_hex(
                safe_tx_hash=safe_tx_hash,
                ether_value=sum(tx["value"] for tx in multi_send_txs),
                safe_tx_gas=SAFE_GAS,
                to_address=self.params.transfer_target_address,
                data=bytes.fromhex(multi_send_data),
                operation=SafeOperation.DELEGATE_CALL.value,
            )
            self.context.logger.info(f"Final tx payload is: {tx_hash_payload}")
            payload = MultiTxPreparationPayload(
                sender=sender,tx_submitter=None, tx_hash=tx_hash_payload
            )
        with self.context.benchmark_tool.measure(self.behaviour_id).consensus():
            yield from self.send_a2a_transaction(payload)
            yield from self.wait_until_round_end()

        self.set_done()
    
    def prepare_native_transfer_tx_details(self):
        """Prepare tx data"""
        self.context.logger.info(f"Inside of prepare_native_transfer_tx_data function {self.synchronized_data.safe_contract_address}")

        # We need to prepare a 10**18 wei transfer from the safe to another (configurable) account.
        response_msg = yield from self.get_contract_api_response(
            performative=ContractApiMessage.Performative.GET_RAW_TRANSACTION,  # type: ignore
            contract_address=self.synchronized_data.safe_contract_address,
            contract_id=str(GnosisSafeContract.contract_id),
            contract_callable="get_raw_safe_transaction_hash",
            to_address=self.params.transfer_target_address,
            value=TX_VALUE,
            data=TX_DATA,
            safe_tx_gas=SAFE_GAS,
            chain_id=GNOSIS_CHAIN_ID,
        )
        if response_msg.performative != ContractApiMessage.Performative.RAW_TRANSACTION:
            self.context.logger.error(
                f"Could not get native transfer hash. "
                f"Expected: {ContractApiMessage.Performative.RAW_TRANSACTION.value}, "
                f"Actual: {response_msg.performative.value}"
            )
            return None
        self.context.logger.info(f"native transfer response msg is {response_msg}")
        tx_hash_data = cast(str, response_msg.raw_transaction.body["tx_hash"])
        return {
            "operation": MultiSendOperation.CALL,
            "to":self.params.transfer_target_address,
            "value": TX_VALUE,
            "data": tx_hash_data,
        }

    def prepare_token_transfer_tx_details(self):
        """Prepare the tx data"""
        self.context.logger.info(f"Inside of prepare_token_transfer_tx_details function call")
        # We need to prepare a one token transfer from the safe to another (configurable) account.
        response_msg = yield from self.get_contract_api_response(
            performative=ContractApiMessage.Performative.GET_RAW_TRANSACTION,  # type: ignore
            contract_address=self.params.transfer_contract_token_address,
            contract_id=str(ERC20.contract_id),
            contract_callable="build_transfer_tx",
            receiver=self.params.transfer_target_address, 
            amount=TX_VALUE,
        )

        if response_msg.performative != ContractApiMessage.Performative.RAW_TRANSACTION:
            self.context.logger.error(
                f"Could not get token transfer hash. "
                f"Expected: {ContractApiMessage.Performative.RAW_TRANSACTION.value}, "
                f"Actual: {response_msg.performative.value}"
            )
            return None

        tx_hash_data = HexBytes(
            cast(bytes, response_msg.raw_transaction.body["data"]).hex()
        )
        return {
            "operation": MultiSendOperation.CALL,
            "to": self.params.transfer_contract_token_address,
            "value": TX_VALUE,
            "data": tx_hash_data,
            "chain_id":GNOSIS_CHAIN_ID
        }


class LearningRoundBehaviour(AbstractRoundBehaviour):
    """LearningRoundBehaviour"""

    initial_behaviour_cls = APICheckBehaviour
    abci_app_cls = LearningAbciApp  # type: ignore
    behaviours: Set[Type[BaseBehaviour]] = [  # type: ignore
        APICheckBehaviour,
        FetchAndStoreToIPFSBehaviour,
        RetriveFromIPFSBehaviour,
        DecisionMakingBehaviour,
        TxPreparationBehaviour,
        MultiTxPreparationBehaviour,
    ]<|MERGE_RESOLUTION|>--- conflicted
+++ resolved
@@ -48,39 +48,15 @@
     TxPreparationRound,
     MultiTxPreparationRound,
 )
-<<<<<<< HEAD
-=======
-from packages.valory.contracts.multisend.contract import (
-    MultiSendContract,
-    MultiSendOperation,
-)
-from packages.valory.protocols.contract_api import ContractApiMessage
-from hexbytes import HexBytes
-from packages.valory.contracts.erc20.contract import ERC20
->>>>>>> 4156d00a
+
 from packages.valory.contracts.gnosis_safe.contract import (
     GnosisSafeContract,
     SafeOperation,
 )
-<<<<<<< HEAD
 from packages.valory.protocols.contract_api import ContractApiMessage
 from packages.valory.skills.transaction_settlement_abci.payload_tools import (hash_payload_to_hex,)
 
 import json
-=======
-from packages.valory.skills.transaction_settlement_abci.payload_tools import (
-    hash_payload_to_hex,
-)
-import requests
-import json
-from tempfile import mkdtemp
-import multibase
-import multicodec
-from packages.valory.skills.abstract_round_abci.io_.store import SupportedFiletype
-from aea.helpers.cid import to_v1
-from dataclasses import asdict, dataclass
-from pathlib import Path
->>>>>>> 4156d00a
 
 
 HTTP_OK = 200
@@ -91,14 +67,7 @@
 SAFE_GAS = 0
 VALUE_KEY = "value"
 TO_ADDRESS_KEY = "to_address"
-<<<<<<< HEAD
 TX_VALUE=10
-=======
-METADATA_FILENAME = "meatadata.json"
-V1_HEX_PREFIX = "f01"
-T_BALANCE = 100
-TX_VALUE = 10
->>>>>>> 4156d00a
 
 
 class LearningBaseBehaviour(BaseBehaviour, ABC):  # pylint: disable=too-many-ancestors
@@ -314,24 +283,8 @@
 
     def get_event(self):
         """Get the next event"""
-<<<<<<< HEAD
         # Using the token price from the previous round, decide whether we should make a transfer or not
         event = Event.TRANSACT.value
-=======
-        # Using the token balance from the previous round, decide whether we should make a transfer or not
-        # using some dummy decision making condition to go for TxPreparation/MultiTxPreparation
-        if self.synchronized_data.balance <= 0:
-            event = Event.TRANSACT.value
-            self.context.logger.info(f"Threshold not reached, moving to {event}")
-
-        elif self.synchronized_data.balance > 0 and self.synchronized_data.balance < T_BALANCE:
-            event = Event.TRANSACT.value
-            self.context.logger.info(f"Threshold not reached, moving to {event}")
-        else:
-            event = Event.MULTI_TRANSACT.value
-            self.context.logger.info(f"Threshold reached, moving to {event}")
-
->>>>>>> 4156d00a
         self.context.logger.info(f"Event is {event}")
         return event
 
@@ -546,5 +499,4 @@
         RetriveFromIPFSBehaviour,
         DecisionMakingBehaviour,
         TxPreparationBehaviour,
-        MultiTxPreparationBehaviour,
     ]